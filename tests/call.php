<?php

use Jcupitt\Vips;

class VipsCallTest extends PHPUnit\Framework\TestCase
{
    public function testVipsCall()
    {
        $image = Vips\Image::newFromArray([1, 2, 3]);
        $image = $image->embed(10, 20, 3000, 2000, ['extend' => Vips\Extend::COPY]);

        $this->assertEquals($image->width, 3000);
        $this->assertEquals($image->height, 2000);
        $this->assertEquals($image->bands, 1);
    }

    public function testVipsCallStatic()
    {
<<<<<<< HEAD
        $image = Vips\Image::black(1, 4, ["bands" => 3]);
=======
        $image = Vips\Image::black(1, 2, ['bands' => 3]);
>>>>>>> 0c503584

        $this->assertEquals($image->width, 1);
        $this->assertEquals($image->height, 4);
        $this->assertEquals($image->bands, 3);
    }

    public function testVipsCall2D()
    {
        $image = Vips\Image::black(2, 2);
        $image = $image->add([[1, 2], [3, 4]]);

        $this->assertEquals($image->width, 2);
        $this->assertEquals($image->height, 2);
        $this->assertEquals($image->bands, 1);
        $this->assertEquals($image->getpoint(0, 0), [1]);
    }

    public function testVipsDraw()
    {
        $image = Vips\Image::black(100, 100);
        $image = $image->draw_circle(255, 50, 50, 20, ['fill' => true]);

        $this->assertEquals($image->width, 100);
        $this->assertEquals($image->height, 100);
        $this->assertEquals($image->bands, 1);
        $this->assertEquals($image->getpoint(0, 0), [0]);
        $this->assertEquals($image->getpoint(50, 50), [255]);
    }

}

/*
 * Local variables:
 * tab-width: 4
 * c-basic-offset: 4
 * End:
 * vim600: expandtab sw=4 ts=4 fdm=marker
 * vim<600: expandtab sw=4 ts=4
 */<|MERGE_RESOLUTION|>--- conflicted
+++ resolved
@@ -16,11 +16,7 @@
 
     public function testVipsCallStatic()
     {
-<<<<<<< HEAD
         $image = Vips\Image::black(1, 4, ["bands" => 3]);
-=======
-        $image = Vips\Image::black(1, 2, ['bands' => 3]);
->>>>>>> 0c503584
 
         $this->assertEquals($image->width, 1);
         $this->assertEquals($image->height, 4);
