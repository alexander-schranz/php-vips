--- conflicted
+++ resolved
@@ -1,18 +1,11 @@
 # Changelog
 All notable changes to `:vips` will be documented in this file.
 
-<<<<<<< HEAD
-## 1.0.2 - 2017-06-06
-
-### Added
-- implement array access interface [John Cupitt]
-
-## 1.0.1 - 2017-04-29
-=======
 ## 1.0.3-dev - 2017-06-06
 
 ### Added
 - add Image::newInterpolator() [Kleis Auke Wolthuizen]
+- implement array access interface [John Cupitt]
 
 ### Deprecated
 - Nothing
@@ -27,7 +20,6 @@
 - Nothing
 
 ## 1.0.2 - 2017-04-29
->>>>>>> 0eed1481
 
 ### Added
 - fix minor formatting issues reported by phpcs [John Cupitt]
