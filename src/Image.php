--- conflicted
+++ resolved
@@ -413,8 +413,6 @@
 {
 
     /**
-<<<<<<< HEAD
-=======
      * The logger instance.
      *
      * @var LoggerInterface
@@ -422,56 +420,6 @@
     private static $logger;
 
     /**
-     * Make a basic logger, handy for debugging.
-     *
-     * @return LoggerInterface
-     */
-    public static function debugLogger(): LoggerInterface
-    {
-        return new class implements LoggerInterface
-        {
-            // Use the LoggerTrait so that we only have to implement the generic
-            // log method.
-            use \Psr\Log\LoggerTrait;
-
-            /**
-             * Logs with an arbitrary level.
-             *
-             * @param mixed  $level
-             * @param string $message
-             * @param array  $context
-             *
-             * @return void
-             */
-            public function log($level, $message, array $context = [])
-            {
-                // `Vips\Image` to string convert
-                array_walk_recursive($context, function (&$value) {
-                    if ($value instanceof Vips\Image) {
-                        $value = (string) $value;
-                    }
-                });
-                $strParams = [
-                    '%datetime%' => date("Y-m-d\TH:i:sP"),
-                    '%level_name%' => $level,
-                    '%message%' => $message,
-                    '%context%' => json_encode(
-                        $context,
-                        JSON_UNESCAPED_SLASHES |
-                        JSON_UNESCAPED_UNICODE |
-                        JSON_PRESERVE_ZERO_FRACTION
-                    ),
-                ];
-
-                echo strtr(
-                    "[%datetime%] %level_name%: %message% %context%\n",
-                    $strParams
-                );
-            }
-        };
-    }
-
-    /**
      * Sets a logger.
      *
      * @param LoggerInterface $logger
@@ -494,7 +442,6 @@
     }
 
     /**
->>>>>>> 95888acc
      * The resource for the underlying VipsImage.
      *
      * @internal
